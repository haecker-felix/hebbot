--- conflicted
+++ resolved
@@ -380,11 +380,7 @@
         related_message_type: &MessageType,
     ) {
         // Check if the sender is a editor (= has the permission to use emoji "commands")
-<<<<<<< HEAD
-        if !self.is_editor(&reaction_sender).await || reaction_sender.user_id().as_str() == self.0.config.bot_user_id {
-=======
-        if !self.is_editor(reaction_sender).await {
->>>>>>> 3d5971d9
+        if !self.is_editor(reaction_sender).await || reaction_sender.user_id().as_str() == self.0.config.bot_user_id {
             return;
         }
 
